--- conflicted
+++ resolved
@@ -1,22 +1,15 @@
 import numpy
 import engine
 
-<<<<<<< HEAD
-=======
 from collections import deque
 import logging
 
->>>>>>> 512f742c
 from functools import wraps
 from multiprocessing.pool import Pool
 from multiprocessing import BoundedSemaphore
 from threading import Lock, Thread
 
-<<<<<<< HEAD
-from cassandra.cluster import Cluster, QueryExhausted, ResponseFuture, PagedResult
-=======
-from cassandra.cluster import Cluster, ResponseFuture, QueryExhausted, _NOT_SET
->>>>>>> 512f742c
+from cassandra.cluster import Cluster, QueryExhausted, ResponseFuture, PagedResult, _NOT_SET
 from cassandra.query import _clean_column_name, tuple_factory
 from cassandra.concurrent import execute_concurrent_with_args
 
@@ -260,13 +253,9 @@
         query.fetch_size = engine.app.config['CASSANDRA_FETCH_SIZE']
         prepared[query_name] = query
     query = prepared[query_name]
-<<<<<<< HEAD
     results = execute_concurrent_with_args(session, query, times, concurrency=concurrency)
     results = [list(r[1]) if type(r[1]) == PagedResult else r[1] for r in results if r[0]]
     return results
-=======
-    futures_generator_exp = (session.execute_async(query, (b, start, stop)) for b in xrange(time_to_bin(start), time_to_bin(stop) + 1))
->>>>>>> 512f742c
 
 @cassandra_session
 def fetch_l0_provenance(subsite, node, sensor, method, deployment, prov_uuid,  session=None, prepared=None):
@@ -278,20 +267,6 @@
     base = "select * from dataset_l0_provenance where subsite='%s' and node='%s' and sensor='%s' and method='%s' and deployment=%s and id=%s" % \
            (subsite, node, sensor, method, deployment, prov_uuid)
     rows = session.execute(base)
-    return rows
-
-
-@cassandra_session
-def fetch_l0_provenance(subsite, node, sensor, method, deployment, prov_uuid, session=None, prepared=None):
-    """
-    Fetch the l0_provenance entry for the passed information.
-    All of the neccessary infromation should be stored as a tuple in the
-    provenance metadata store.
-    """
-    base = "select * from dataset_l0_provenance where subsite='%s' and node='%s' and sensor='%s' and method='%s' and deployment=%s and id=%s" % \
-           (subsite, node, sensor, method, deployment, prov_uuid)
-    rows = session.execute(base)
-
     return rows
 
 
