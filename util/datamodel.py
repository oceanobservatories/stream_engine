--- conflicted
+++ resolved
@@ -88,9 +88,6 @@
     ds['lon'] = ('obs', lon_array, {'axis': 'X', 'units': 'degrees_east', 'standard_name': 'longitude'})
 
 
-<<<<<<< HEAD
-def to_xray_dataset(cols, data, stream_key, request_uuid, san=False):
-=======
 def find_depth_variable(variable_list):
     """
     Find the depth variable in the variable_list
@@ -107,7 +104,6 @@
 
 
 def to_xray_dataset(cols, data, stream_key, request_uuid, san=False, keep_exclusions=False):
->>>>>>> 0e7c0e53
     """
     Make an xray dataset from the raw cassandra data
     """
