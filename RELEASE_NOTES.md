--- conflicted
+++ resolved
@@ -1,15 +1,13 @@
 # Stream Engine
 
-# Release 1.12.0 2020-02-05
-
-<<<<<<< HEAD
+# Release 1.12.0 2020-02-04
+
 Issue #14573 - Don't interpolate raw data across deployments for the same instrument
-=======
+
 Issue #14387 - pCO2 sensors not returning recent data
 - Select extra data points for supporting streams immediately before and after the
   request time range for better interpolation. Restrict these extra data points
   to be from deployments that are within the request time range.
->>>>>>> 89083fbe
 
 # Release 1.11.0 2019-12-04
 
